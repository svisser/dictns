import unittest
<<<<<<< HEAD
import dictns as namespace
=======
>>>>>>> 42d0f4c8
import pickle
import json
from copy import deepcopy, copy
from namespace import compareNamespace
from namespace import documentNamespace
from namespace import filterDelta
from namespace import Namespace


class TestNamespace(unittest.TestCase):

    def test_basic(self):
        n = Namespace({'a': {'b': {'c': 1}}})

        self.assertEqual(n.a.b.c, 1)
        self.assertEqual(n['a']['b']['c'], 1)
        self.assertEqual(n['a'].b['c'], 1)
        self.assertEqual(n['a']['b'].c, 1)
        self.assertEqual(n['a'].b.c, 1)
        self.assertEqual(list(n.keys()), ['a'])
        self.assertEqual(list(n.a.b.values()), [1])
        self.assertEqual(list(n.a.b.items()), [('c', 1)])
        n.a.b.c = 2
        self.assertEqual('a' in n, True)
        self.assertEqual('b' in n, False)

        self.assertEqual(n['a']['b']['c'], 2)
        n.a.b = {'d': 3}
        self.assertEqual(n.a.b.d, 3)
        n.a.b = Namespace({'e': 4})
        self.assertEqual(n.a.b.e, 4)
        self.assertRaises(KeyError, lambda: n.a.b.d == 3)
        self.assertEqual(Namespace(1), 1)
        self.assertEqual(Namespace([1]), [1])
        self.assertEqual(Namespace("1"), "1")
        self.assertEqual(Namespace(["1"]), ["1"])

        self.assertRaises(KeyError, lambda: n["__getitem__"])
        n.a['b'] = {'f': 5}
        self.assertEqual(n.a.b.f, 5)

    def test_nonzero(self):
        n = Namespace({'a': {'b': {'c': 1}}})
        self.failUnless(n)
        n = Namespace({})
        self.failIf(n)

    def test_list(self):
        n = Namespace([{'a': {'b': {
                                'c': 1}}}, {'a': {'b': {'c': 2}}}])
        self.assertEqual(n[0].a.b.c, 1)
        self.assertEqual(n[1].a.b.c, 2)
        for i in n:
            self.assertEqual(i.a.b.c, i.a.b.c)

    def test_jsondump(self):
        s = '[{"a": {"b": {"c": 1}}}, {"a": {"b": {"c": 2}}}]'
        n = Namespace(json.loads(s))
        self.assertEqual(json.dumps(n), s)

    def test_prettyprint(self):
        n = Namespace({'a': [{'b': {'c': 1}}]})
        expected = """\
{
    "a": [
        {
            "b": {
                "c": 1
            }
        }
    ]
}"""
        self.assertEqual(repr(n), expected)
        expected = """\
a -> list
a[i] -> dict
a[i].b -> dict
a[i].b.c -> int
"""
        self.assertEqual(documentNamespace(n), expected)

    def test_pickle(self):
        n = Namespace([{'a': {'b': {
                                'c': 1}}}, {'a': {'b': {'c': 2}}}])
        s = pickle.dumps(n)
        n = pickle.loads(s)
        self.assertEqual(n[0].a.b.c, 1)
        self.assertEqual(n[1].a.b.c, 2)
        for i in n:
            self.assertEqual(i.a.b.c, i.a.b.c)

    def test_deepcopy(self):
        a = Namespace(
            {'a': dict(b=[1, 2, 3])})

        b = deepcopy(a)
        self.assertEqual(a, b)
        self.assertNotEqual(id(a), id(b))
        self.assertNotEqual(id(a.a.b), id(b.a.b))

    def test_copy(self):
        a = Namespace(
            {'a': dict(b=[1, 2, 3])})

        b = copy(a)
        self.assertEqual(a, b)
        self.assertNotEqual(id(a), id(b))
        self.assertEqual(id(a.a.b), id(b.a.b))

    def testCompareNamespace(self):
        nOld = Namespace({'color': 'red',
                          'size': 5,
                          'form': 'square',
                          'owner': {'name': 'bob', 'age': 12, 'nationality': 'French'}})
        nNew = Namespace({'color': 'red',
                          'size': 8,
                          'owner': {'name': 'john', 'age': 12, 'genre': 'M'},
                          'protected': True})

        namespaceDelta = compareNamespace(nOld, nNew)
        filteredDelta = filterDelta(namespaceDelta)

        self.assertEqual(set(filteredDelta.removed.keys()), set(['form', 'owner.nationality']))
        self.assertEqual(set(filteredDelta.added.keys()), set(['protected', 'owner.genre']))
        self.assertEqual(set(filteredDelta.changed.keys()), set(['size', 'owner.name']))
        self.assertEqual(set(filteredDelta.unchanged.keys()), set(['color', 'owner.age']))

        item = filteredDelta.changed['owner.name']
        self.assertEqual(item.parent, 'owner')
        self.assertEqual(item.old, 'bob')
        self.assertEqual(item.new, 'john')

        item = filteredDelta.removed['form']
        self.assertEqual(item.parent, None)
        self.assertEqual(item.old, 'square')
        self.assertEqual(item.new, None)<|MERGE_RESOLUTION|>--- conflicted
+++ resolved
@@ -1,15 +1,11 @@
 import unittest
-<<<<<<< HEAD
-import dictns as namespace
-=======
->>>>>>> 42d0f4c8
 import pickle
 import json
 from copy import deepcopy, copy
-from namespace import compareNamespace
-from namespace import documentNamespace
-from namespace import filterDelta
-from namespace import Namespace
+from dictns import compareNamespace
+from dictns import documentNamespace
+from dictns import filterDelta
+from dictns import Namespace
 
 
 class TestNamespace(unittest.TestCase):
@@ -46,9 +42,9 @@
 
     def test_nonzero(self):
         n = Namespace({'a': {'b': {'c': 1}}})
-        self.failUnless(n)
+        self.assertTrue(n)
         n = Namespace({})
-        self.failIf(n)
+        self.assertFalse(n)
 
     def test_list(self):
         n = Namespace([{'a': {'b': {
